--- conflicted
+++ resolved
@@ -1,10 +1,6 @@
 [package]
 name = "libpasta"
-<<<<<<< HEAD
 version = "0.1.0"
-=======
-version = "0.1.0-rc2"
->>>>>>> 9428f9de
 authors = ["Sam Scott <me@samjs.co.uk>"]
 categories = ["authentication", "cryptography"]
 description = "All-inclusive password hashing library"
@@ -14,32 +10,15 @@
 repository = "https://github.com/libpasta/libpasta"
 
 [dependencies]
-<<<<<<< HEAD
 argon2rs = "0.2.5"
 data-encoding = "2.1.2"
 error-chain = "0.12.0"
-fastpbkdf2 = "0.1.0"
-itertools = "0.8.0"
 lazy_static = "1.2.0"
 log = "0.4.6"
 num-traits = "0.2.6"
 rpassword = "2.1.0"
 rust-crypto = "0.2.36"
 serde = { version = "1.0.85", features = ["serde_derive"]}
-=======
-argon2rs = "0.2"
-data-encoding = "2.0.0"
-error-chain = "0.11.0"
-itertools = "0.7"
-lazy_static = "1.0"
-log = "0.4"
-num-traits = "0.2"
-ring-pwhash = ">= 0.11, < 0.13"
-rpassword = "2.0"
-rust-crypto = "0.2"
-serde = "1.0.2"
-serde_derive = "1.0"
->>>>>>> 9428f9de
 serde_mcf = "0.1.3"
 serde_yaml = "0.8.8"
 scrypt = "0.2.0"
@@ -51,13 +30,8 @@
 
 [dev-dependencies]
 cargon = "0.0.1"
-<<<<<<< HEAD
 env_logger = "0.6.0"
 time = "0.1.42"
-=======
-env_logger = "0.5"
-time = "0.1.36"
->>>>>>> 9428f9de
 
 [features]
 bench = []
