/// PBKDF2 implementation from *ring*
pub use self::ring_pbkdf2::Pbkdf2;

mod ring_pbkdf2 {
    use primitives::{Primitive, PrimitiveImpl};
    use sod::Sod;

    use ring::{digest, pbkdf2};
    use serde_mcf::Hashes;

    use std::fmt;
    use std::num::NonZeroU32;
    use std::sync::Arc;

    use super::super::hash_to_id;

    /// Struct holding `PBKDF2` parameters.
    ///
    /// This implementation is backed by `ring`.
    pub struct Pbkdf2 {
        iterations: NonZeroU32,
        algorithm: &'static digest::Algorithm,
    }


    impl Pbkdf2 {
        /// Create a new PBKDF2 instance using defaults.
        pub fn default() -> Primitive {
            Primitive(Sod::Dynamic(Arc::clone(&DEFAULT)))
        }

        /// Create  a new PBKDF2 instance.
        pub fn new(iterations: u32, algorithm: &'static digest::Algorithm) -> Primitive {
            Self::new_impl(iterations, algorithm).into()
        }

        fn new_impl(iterations: u32, algorithm: &'static digest::Algorithm) -> Self {
            Self {
                iterations: NonZeroU32::new(iterations).expect("iterations must be greater than 0"),
                algorithm,
            }
        }
    }

    lazy_static! {
        static ref DEFAULT: Arc<Box<PrimitiveImpl>> = {
            Arc::new(Box::new(Pbkdf2::new_impl(10_000, &digest::SHA256)))
        };
    }

    impl ::primitives::PrimitiveImpl for Pbkdf2 {
        /// Compute the scrypt hash
        fn compute<'a>(&'a self, password: &[u8], salt: &[u8]) -> Vec<u8> {
            let mut hash = vec![0_u8; 32];
            pbkdf2::derive(self.algorithm, self.iterations, salt, password, &mut hash);
            hash
        }

        /// Convert parameters into a vector of (key, value) tuples
        /// for serializing.
        fn params_as_vec(&self) -> Vec<(&'static str, String)> {
            vec![("n", self.iterations.to_string())]
        }

        fn hash_id(&self) -> Hashes {
            match hash_to_id(self.algorithm).as_ref() {
                "SHA1" => Hashes::Pbkdf2Sha1,
                "SHA256" => Hashes::Pbkdf2Sha256,
                "SHA512" => Hashes::Pbkdf2Sha512,
                _ => panic!("unexpected digest algorithm"),
            }
        }
    }

    impl fmt::Debug for Pbkdf2 {
        fn fmt(&self, f: &mut fmt::Formatter) -> Result<(), fmt::Error> {
            write!(f,
                   "PBKDF2-{:?}, iterations: {}",
                   self.algorithm,
                   self.iterations)
        }
    }
}

<<<<<<< HEAD

/// Native Rust implementation of scrypt.
mod fastpbkdf2 {
    extern crate fastpbkdf2;
    use self::fastpbkdf2::*;

    use primitives::{Primitive, PrimitiveImpl};
    use sod::Sod;

    use ring::digest;
    use serde_mcf::Hashes;

    use std::fmt;
    use std::sync::Arc;

    use super::super::hash_to_id;

    /// Struct holding `PBKDF2` parameters.
    ///
    /// This implementation is backed by `fastpbkdf2`.
    pub struct Pbkdf2 {
        iterations: u32,
        algorithm: fn(&[u8], &[u8], u32, &mut [u8]),
        alg_id: &'static str,
    }

    lazy_static! {
        static ref DEFAULT: Arc<Box<PrimitiveImpl>> = {
            Arc::new(Box::new(Pbkdf2::new_impl(10_000, &digest::SHA256)))
        };
    }

    impl Pbkdf2 {
        /// Create a new PBKDF2 instance using defaults.
        pub fn default() -> Primitive {
            Primitive(Sod::Dynamic(Arc::clone(&DEFAULT)))
        }

        /// Create  a new PBKDF2 instance.
        pub fn new(iterations: u32, algorithm: &'static digest::Algorithm) -> Primitive {
            Self::new_impl(iterations, algorithm).into()
        }

        fn new_impl(iterations: u32, algorithm: &'static digest::Algorithm) -> Self {
            match hash_to_id(algorithm).as_ref() {
                "SHA1" => {
                    Self {
                        iterations,
                        algorithm: pbkdf2_hmac_sha1,
                        alg_id: "SHA1",
                    }
                }
                "SHA256" => {
                    Self {
                        iterations,
                        algorithm: pbkdf2_hmac_sha256,
                        alg_id: "SHA256",
                    }
                }
                "SHA512" => {
                    Self {
                        iterations,
                        algorithm: pbkdf2_hmac_sha512,
                        alg_id: "SHA512",
                    }
                }
                _ => panic!("unexpected digest algorithm"),
            }
        }
    }

    impl ::primitives::PrimitiveImpl for Pbkdf2 {
        /// Compute the scrypt hash
        fn compute<'a>(&'a self, password: &[u8], salt: &[u8]) -> Vec<u8> {
            let mut hash = vec![0_u8; 32];
            (self.algorithm)(password, salt, self.iterations, &mut hash);
            hash
        }

        /// Convert parameters into a vector of (key, value) tuples
        /// for serializing.
        fn params_as_vec(&self) -> Vec<(&'static str, String)> {
            vec![("n", self.iterations.to_string())]
        }

        fn hash_id(&self) -> Hashes {
            match self.alg_id {
                "SHA1" => Hashes::Pbkdf2Sha1,
                "SHA256" => Hashes::Pbkdf2Sha256,
                "SHA512" => Hashes::Pbkdf2Sha512,
                _ => panic!("unexpected digest algorithm"),
            }
        }
    }

    impl fmt::Debug for Pbkdf2 {
        fn fmt(&self, f: &mut fmt::Formatter) -> Result<(), fmt::Error> {
            write!(f,
                   "PBKDF2-{:?}, iterations: {}",
                   self.alg_id,
                   self.iterations)
        }
    }
}


=======
>>>>>>> 9428f9de
#[cfg(test)]
mod test {
    use ::hashing::*;
    use ring::digest;
    use serde_mcf;

    #[test]
    fn sanity_check() {
        let password = "hunter2";
        let params = super::Pbkdf2::default();
        println!("{:?}", params);
        let salt = ::get_salt();
        let hash = params.compute(password.as_bytes(), &salt);
        let hash2 = params.compute(password.as_bytes(), &salt);
        assert_eq!(hash, hash2);
        let out = Output {
            alg: Algorithm::Single(params.into()),
            salt,
            hash,
        };
        println!("{:?}", serde_mcf::to_string(&out).unwrap());
    }

<<<<<<< HEAD
    #[test]
    fn sanity_check_ring() {
        let password = "hunter2";
        let params = super::RingPbkdf2::default();
        println!("{:?}", params);
        let salt = ::get_salt();
        let hash = params.compute(password.as_bytes(), &salt);
        let hash2 = params.compute(password.as_bytes(), &salt);
        assert_eq!(hash, hash2);
        let out = Output {
            alg: Algorithm::Single(params.into()),
            salt,
            hash,
        };
        println!("{:?}", serde_mcf::to_string(&out).unwrap());
    }

=======
>>>>>>> 9428f9de
    macro_rules! primitive_round_trip {
        ($prim:expr) => (
            let hash = serde_mcf::to_string(&$prim.hash(&"hunter2")).unwrap();
            let _output: Output = serde_mcf::from_str(&hash).unwrap();
        )
    }

    #[test]
    fn pbkdf2_params() {
        let params = Algorithm::Single(super::Pbkdf2::new(1_000, &digest::SHA1));
        primitive_round_trip!(params);

        let params = Algorithm::Single(super::Pbkdf2::new(1_000, &digest::SHA256));
        primitive_round_trip!(params);

        let params = Algorithm::Single(super::Pbkdf2::new(1_000, &digest::SHA512));
        primitive_round_trip!(params);
    }
}

#[cfg(feature="bench")]
mod ring_bench {
    #[allow(unused_imports)]
    use super::*;
    benches!(Pbkdf2);
}<|MERGE_RESOLUTION|>--- conflicted
+++ resolved
@@ -82,115 +82,6 @@
     }
 }
 
-<<<<<<< HEAD
-
-/// Native Rust implementation of scrypt.
-mod fastpbkdf2 {
-    extern crate fastpbkdf2;
-    use self::fastpbkdf2::*;
-
-    use primitives::{Primitive, PrimitiveImpl};
-    use sod::Sod;
-
-    use ring::digest;
-    use serde_mcf::Hashes;
-
-    use std::fmt;
-    use std::sync::Arc;
-
-    use super::super::hash_to_id;
-
-    /// Struct holding `PBKDF2` parameters.
-    ///
-    /// This implementation is backed by `fastpbkdf2`.
-    pub struct Pbkdf2 {
-        iterations: u32,
-        algorithm: fn(&[u8], &[u8], u32, &mut [u8]),
-        alg_id: &'static str,
-    }
-
-    lazy_static! {
-        static ref DEFAULT: Arc<Box<PrimitiveImpl>> = {
-            Arc::new(Box::new(Pbkdf2::new_impl(10_000, &digest::SHA256)))
-        };
-    }
-
-    impl Pbkdf2 {
-        /// Create a new PBKDF2 instance using defaults.
-        pub fn default() -> Primitive {
-            Primitive(Sod::Dynamic(Arc::clone(&DEFAULT)))
-        }
-
-        /// Create  a new PBKDF2 instance.
-        pub fn new(iterations: u32, algorithm: &'static digest::Algorithm) -> Primitive {
-            Self::new_impl(iterations, algorithm).into()
-        }
-
-        fn new_impl(iterations: u32, algorithm: &'static digest::Algorithm) -> Self {
-            match hash_to_id(algorithm).as_ref() {
-                "SHA1" => {
-                    Self {
-                        iterations,
-                        algorithm: pbkdf2_hmac_sha1,
-                        alg_id: "SHA1",
-                    }
-                }
-                "SHA256" => {
-                    Self {
-                        iterations,
-                        algorithm: pbkdf2_hmac_sha256,
-                        alg_id: "SHA256",
-                    }
-                }
-                "SHA512" => {
-                    Self {
-                        iterations,
-                        algorithm: pbkdf2_hmac_sha512,
-                        alg_id: "SHA512",
-                    }
-                }
-                _ => panic!("unexpected digest algorithm"),
-            }
-        }
-    }
-
-    impl ::primitives::PrimitiveImpl for Pbkdf2 {
-        /// Compute the scrypt hash
-        fn compute<'a>(&'a self, password: &[u8], salt: &[u8]) -> Vec<u8> {
-            let mut hash = vec![0_u8; 32];
-            (self.algorithm)(password, salt, self.iterations, &mut hash);
-            hash
-        }
-
-        /// Convert parameters into a vector of (key, value) tuples
-        /// for serializing.
-        fn params_as_vec(&self) -> Vec<(&'static str, String)> {
-            vec![("n", self.iterations.to_string())]
-        }
-
-        fn hash_id(&self) -> Hashes {
-            match self.alg_id {
-                "SHA1" => Hashes::Pbkdf2Sha1,
-                "SHA256" => Hashes::Pbkdf2Sha256,
-                "SHA512" => Hashes::Pbkdf2Sha512,
-                _ => panic!("unexpected digest algorithm"),
-            }
-        }
-    }
-
-    impl fmt::Debug for Pbkdf2 {
-        fn fmt(&self, f: &mut fmt::Formatter) -> Result<(), fmt::Error> {
-            write!(f,
-                   "PBKDF2-{:?}, iterations: {}",
-                   self.alg_id,
-                   self.iterations)
-        }
-    }
-}
-
-
-=======
->>>>>>> 9428f9de
 #[cfg(test)]
 mod test {
     use ::hashing::*;
@@ -214,26 +105,6 @@
         println!("{:?}", serde_mcf::to_string(&out).unwrap());
     }
 
-<<<<<<< HEAD
-    #[test]
-    fn sanity_check_ring() {
-        let password = "hunter2";
-        let params = super::RingPbkdf2::default();
-        println!("{:?}", params);
-        let salt = ::get_salt();
-        let hash = params.compute(password.as_bytes(), &salt);
-        let hash2 = params.compute(password.as_bytes(), &salt);
-        assert_eq!(hash, hash2);
-        let out = Output {
-            alg: Algorithm::Single(params.into()),
-            salt,
-            hash,
-        };
-        println!("{:?}", serde_mcf::to_string(&out).unwrap());
-    }
-
-=======
->>>>>>> 9428f9de
     macro_rules! primitive_round_trip {
         ($prim:expr) => (
             let hash = serde_mcf::to_string(&$prim.hash(&"hunter2")).unwrap();
