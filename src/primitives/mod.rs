--- conflicted
+++ resolved
@@ -162,47 +162,6 @@
     }
 }
 
-<<<<<<< HEAD
-/// Helper macro to perform a series of steps, and if the unwrap would fail,
-/// it instead returns `$default`.
-/// Once `TryFrom` is stabilised this wont be needed.
-macro_rules! unwrap_or_default {
-    (rec $default:expr, $var:expr,) => (
-        $var
-    );
-    (rec $default:expr, $var:expr, r $code:expr, $($tail:tt,)*) => (
-        if let Ok(x) = $code($var) {
-            unwrap_or_default!(rec $default, x, $($tail,)*)
-        } else {
-            return $default
-        }
-    );
-    (rec $default:expr, $var:expr, o $code:expr, $($op:tt $tail:expr,)*) => (
-        if let Some(x) = $code($var) {
-            unwrap_or_default!(rec $default, x, $($op $tail,)*)
-        } else {
-            return $default
-        }
-    );
-    ($default:expr, r $code:expr, $($tail:tt,)*) => (
-        if let Ok(x) = $var {
-            unwrap_or_default!(rec $default, x, $($tail,)*)
-        } else {
-            return $default
-        }
-    );
-    ($default:expr, o $var:expr, $($op:tt $tail:expr,)*) => (
-        if let Some(x) = $var {
-            unwrap_or_default!(rec $default, x, $($op $tail,)*)
-        } else {
-            return $default
-        }
-    );
-}
-
-
-=======
->>>>>>> 8ccea911
 #[derive(Debug, PartialEq, PartialOrd)]
 pub(crate) struct Poisoned;
 
@@ -241,51 +200,6 @@
     fn from(other: (&Hashes, &Map<String, Value>)) -> Self {
         match *other.0 {
             Hashes::Argon2i | Hashes::Argon2d => {
-<<<<<<< HEAD
-                let passes = unwrap_or_default!(
-                    Poisoned.into(),
-                    o other.1.get("t"),
-                    o Value::as_str,
-                    r |x| { u32::from_str_radix(x, 10) },
-                );
-                let lanes = unwrap_or_default!(
-                    Poisoned.into(),
-                    o other.1.get("p"),
-                    o Value::as_str,
-                    r |x| { u32::from_str_radix(x, 10) },
-                );
-                let kib = unwrap_or_default!(
-                    Poisoned.into(),
-                    o other.1.get("m"),
-                    o Value::as_str,
-                    r |x| { u32::from_str_radix(x, 10) },
-                );
-                Argon2::new(passes, lanes, kib)
-            }
-            Hashes::BcryptMcf => {
-                let cost = unwrap_or_default!(
-                    Poisoned.into(),
-                    o other.1.get("cost"),
-                    o Value::as_str,
-                    r |x| { u32::from_str_radix(x, 10) },
-                );
-                Bcrypt::new(cost)
-            }
-            Hashes::Hmac => {
-                let hash_id = unwrap_or_default!(
-                    Poisoned.into(),
-                    o other.1.get("h"),
-                    o Value::as_str,
-                );
-                let key_id = unwrap_or_default!(
-                    Poisoned.into(),
-                    o other.1.get("key_id"),
-                    o Value::as_str,
-                );
-                Hmac::with_key(hash_from_id(hash_id),
-                               &::key::KEY_STORE.get_key(key_id)
-                                   .expect("could not get key from store"))
-=======
                 let passes = try_or_poisoned!(other.1.get("t").and_then(value_as_int));
                 let lanes = try_or_poisoned!(other.1.get("p").and_then(value_as_int));
                 let kib = try_or_poisoned!(other.1.get("m").and_then(value_as_int));
@@ -300,21 +214,11 @@
                 let key_id = try_or_poisoned!(other.1.get("key_id").and_then(Value::as_str));
                 let key = try_or_poisoned!(::key::KEY_STORE.get_key(key_id));
                 Hmac::with_key(hash_from_id(hash_id), &key)
->>>>>>> 8ccea911
             }
             ref x @ Hashes::Pbkdf2Sha1 |
             ref x @ Hashes::Pbkdf2Sha256 |
             ref x @ Hashes::Pbkdf2Sha512 => {
-<<<<<<< HEAD
-                let iterations = unwrap_or_default!(
-                    Poisoned.into(),
-                    o other.1.get("n"),
-                    o Value::as_str,
-                    r |x| { u32::from_str_radix(x, 10) },
-                );
-=======
                 let iterations = try_or_poisoned!(other.1.get("n").and_then(value_as_int));
->>>>>>> 8ccea911
                 match *x {
                     Hashes::Pbkdf2Sha1 => pbkdf2::Pbkdf2::new(iterations, &digest::SHA1),
                     Hashes::Pbkdf2Sha256 => pbkdf2::Pbkdf2::new(iterations, &digest::SHA256),
@@ -323,27 +227,9 @@
                 }
             }
             Hashes::Scrypt => {
-<<<<<<< HEAD
-                let log_n = unwrap_or_default!(
-                    Poisoned.into(),
-                    o other.1.get("ln"),
-                    o value_as_int::<u8>,
-                );
-                let r = unwrap_or_default!(
-                    Poisoned.into(),
-                    o other.1.get("r"),
-                    o value_as_int::<u32>,
-                );
-                let p = unwrap_or_default!(
-                    Poisoned.into(),
-                    o other.1.get("p"),
-                    o value_as_int::<u32>,
-                );
-=======
                 let log_n = try_or_poisoned!(other.1.get("ln").and_then(value_as_int));
                 let r = try_or_poisoned!(other.1.get("r").and_then(value_as_int));
                 let p = try_or_poisoned!(other.1.get("p").and_then(value_as_int));
->>>>>>> 8ccea911
                 Scrypt::new(log_n, r, p)
             }
             _ => Poisoned.into(),
@@ -367,24 +253,6 @@
     }
 }
 
-<<<<<<< HEAD
-impl<'a> From<(&'a Hashes, &'a String)> for Primitive {
-    fn from(other: (&Hashes, &String)) -> Self {
-        use self::Hashes::*;
-        if let BcryptMcf = *other.0 {
-            if let Ok(cost) = u32::from_str_radix(other.1, 10) {
-                bcrypt::Bcrypt::new(cost)
-            } else {
-                Poisoned.into()
-            }
-        } else {
-            Poisoned.into()
-        }
-    }
-}
-
-=======
->>>>>>> 8ccea911
 impl<'a> From<&'a Primitive> for (Hashes, Map<String, Value>) {
     fn from(other: &Primitive) -> Self {
         let mut map = Map::new();
